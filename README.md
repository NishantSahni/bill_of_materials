Bill Of Materials (BOM) API
===

This API is used to make [RESTful](https://en.wikipedia.org/wiki/Representational_state_transfer) requests against Bill of Materials (BOMs).

To run this application, one should only need [Docker](https://docs.docker.com/get-started/overview/) installed and running. The BOM API runs within a container - and instructions for running the application can be found in the [Running](#Running) section of this README.

This application uses FastAPI, a modern, fast (high-performance), web framework for building APIs with Python 3.7+ based on standard Python type hints. FastAPI has a dedicated website for [documentation](https://fastapi.tiangolo.com/tutorial/).

The main code for the application is contained within the [app.py](web/app.py) file. The tests are all contained within the [tests](tests) directory.

The API & Pen Builder logs are stored in the [logs](web/logs) directory.


Application Structure
---

<!--This section contains a short description of the application structure-->

<<<<<<< HEAD
The RESTful APIs built using FastAPI reside in the [app.py](web/app.py) file.

The Pen Builder code resides in the [pen_builder.py](web/pen_builder.py) file.

The pytest fixtures reside in the [conftest.py](web/tests/conftest.py) file.

The pytest unit tests reside in the [test_app.py](web/tests/functional/test_app.py) file.
=======
The RESTful APIs built using FastAPI reside in the web/app.py file.
The Pen Builder code resides in the web/pen_builder.py file.
The pytest fixtures reside in the web/tests/conftest.py file.
The pytest unit tests reside in the web/tests/functional/test_app.py file.
>>>>>>> 9e8ed9fd

Endpoints
---

<!--This section contains endpoints that are reachable when the application is running-->

To view detailed OpenAPI documentation for the APIs go to: http://localhost:8000/docs after running the application with the instructions below.

Running
---

<!--This section contains instructions for running the application-->

The following commands, from within this README's directory, will run the application:
```shell script
$ docker-compose -f "docker-compose.yml" up -d --build
```

Once up and running, the health page for the application can be retrieved at http://localhost:8000/health

The following commands, from within this README's directory, will run the Pen Builder code for the application that uses the APIs:
```shell script
$ docker-compose -f "docker-compose.yml" exec web "python3" "-m" "pen_builder"
```
> Note: The container for the app needs to be running for this command to work. To ensure the container is running, run `docker ps` to show all running containers.

Testing
---

<!--This section contains instructions for running the automated tests for the application-->


The following commands, from within this README's directory, will run tests for the application:
```shell script
$ docker-compose -f "docker-compose.yml" exec web "python3" "-m" "pytest"
```
> Note: The container for the app needs to be running for this command to work. To ensure the container is running, run `docker ps` to show all running containers.<|MERGE_RESOLUTION|>--- conflicted
+++ resolved
@@ -17,20 +17,13 @@
 
 <!--This section contains a short description of the application structure-->
 
-<<<<<<< HEAD
-The RESTful APIs built using FastAPI reside in the [app.py](web/app.py) file.
+The Bill of Materials RESTful APIs built using FastAPI reside in the [app.py](web/app.py) file.
 
 The Pen Builder code resides in the [pen_builder.py](web/pen_builder.py) file.
 
 The pytest fixtures reside in the [conftest.py](web/tests/conftest.py) file.
 
 The pytest unit tests reside in the [test_app.py](web/tests/functional/test_app.py) file.
-=======
-The RESTful APIs built using FastAPI reside in the web/app.py file.
-The Pen Builder code resides in the web/pen_builder.py file.
-The pytest fixtures reside in the web/tests/conftest.py file.
-The pytest unit tests reside in the web/tests/functional/test_app.py file.
->>>>>>> 9e8ed9fd
 
 Endpoints
 ---
